--- conflicted
+++ resolved
@@ -50,7 +50,7 @@
 
   /** Currently running tests */
   private currentTestProcessList: {
-    [id: string]: CmakeTestProcess
+    [id: string]: CmakeTestProcess;
   } = {};
 
   /** Currently running tests */
@@ -177,7 +177,7 @@
     if (this.state !== 'running') return; // ignore
 
     for (const proc of Object.values(this.currentTestProcessList)) {
-      cancelCmakeTest(proc)
+      cancelCmakeTest(proc);
     }
 
     // State will eventually transition to idle once the run loop completes
@@ -261,17 +261,17 @@
     if (id === ROOT_SUITE_ID) {
       // Run the whole test suite
 
-      let parallelJobs = config.get<number>("parallelJobs");
+      let parallelJobs = config.get<number>('parallelJobs');
       if (!parallelJobs) {
         const cmakeConfig = vscode.workspace.getConfiguration(
           'cmake',
           this.workspaceFolder.uri
         );
-        parallelJobs = cmakeConfig.get<number>("ctest.parallelJobs");
+        parallelJobs = cmakeConfig.get<number>('ctest.parallelJobs');
         if (!parallelJobs) {
-          parallelJobs = cmakeConfig.get<number>("parallelJobs");
+          parallelJobs = cmakeConfig.get<number>('parallelJobs');
           if (!parallelJobs) {
-            parallelJobs = os.cpus().length
+            parallelJobs = os.cpus().length;
           }
         }
       }
@@ -287,7 +287,8 @@
       for (const test of this.cmakeTests) {
         const run = this.runTest(test.name);
         tests.push(run);
-        const cleanup = () => this.runningTests.splice(this.runningTests.indexOf(running), 1);
+        const cleanup = () =>
+          this.runningTests.splice(this.runningTests.indexOf(running), 1);
         const running: any = run.catch(cleanup).then(cleanup);
         this.runningTests.push(running);
         while (this.runningTests.length >= parallelJobs) {
@@ -327,20 +328,10 @@
       state: 'running',
     });
     try {
-<<<<<<< HEAD
       const [extraCtestRunArgs] = await this.getConfigStrings([
         'extraCtestRunArgs',
       ]);
-      this.currentTestProcess = scheduleCmakeTest(
-=======
-      const varMap = await this.getVariableSubstitutionMap();
-      const extraCtestRunArgs = await this.configGetStr(
-        config,
-        varMap,
-        'extraCtestRunArgs'
-      );
       this.currentTestProcessList[id] = scheduleCmakeTest(
->>>>>>> aac0e1f6
         this.ctestPath,
         test,
         extraCtestRunArgs
