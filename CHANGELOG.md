--- conflicted
+++ resolved
@@ -7,13 +7,13 @@
 
 ## [Unreleased]
 
-<<<<<<< HEAD
+### Added
+
+- Add possibility to group tests based on delimiter in their names
+
 ### Fixed
 
 - Fix issue #17 for tests with non-default `WORKING_DIRECTORY`
-=======
-- Add possibility to group tests based on delimiter in their names
->>>>>>> 5523fdb2
 
 ## [0.9.0] - 2020-07-28
 
